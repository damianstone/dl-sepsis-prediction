--- conflicted
+++ resolved
@@ -159,54 +159,6 @@
       HR_max_6h
       HR_last_6h
     """
-<<<<<<< HEAD
-    df_out = []
-    for pid, group in df.groupby("patient_id"):
-        group = group.sort_values("ICULOS").copy()
-        group_features = group.copy()
-        for i in range(len(group)):
-            if i >= 6:
-                window = group.iloc[i - 6:i]
-                stats = aggregate_window_features(window, cols, suffix="6h")
-            else:
-                stats = {
-                    f"{col}_{stat}_6h": 0
-                    for col in cols
-                    for stat in ["mean", "std", "min", "max", "last"]
-                }
-            for k, v in stats.items():
-                group_features.at[group.index[i], k] = v
-        df_out.append(group_features)
-    return pd.concat(df_out)
-
-
-
-def generate_missingness_features(raw_df, imputed_df, df_features):
-    
-    #missing count、missing rate
-    
-    selected_cols = ["HR", "O2Sat", "SBP", "MAP", "Resp"]
-    missingness_rows = []
-
-    for pid, group in raw_df.groupby("patient_id"):
-        row = {"patient_id": pid}
-        for col in selected_cols:
-            is_missing = group[col].isna()
-            row[f"{col}_missing_count"] = is_missing.sum()
-            row[f"{col}_missing_rate"] = is_missing.mean()
-            
-            missing_indices = group[is_missing].index.to_list()
-            if len(missing_indices) >= 2:
-                gaps = np.diff(missing_indices)
-                row[f"{col}_missing_interval_avg"] = np.mean(gaps)
-            else:
-                row[f"{col}_missing_interval_avg"] = 0
-        missingness_rows.append(row)
-
-    df_missing = pd.DataFrame(missingness_rows)
-    df_features = pd.merge(df_features, df_missing, on="patient_id", how="left")
-    return df_features
-=======
     df = df.copy()
     df = df.sort_values(["patient_id", "ICULOS"])  # Ensure time-based sorting
 
@@ -287,13 +239,11 @@
     df_missing = pd.DataFrame(missing_rows)
     df_merged = pd.merge(df_with_features, df_missing, on="patient_id", how="left")
     return df_merged
->>>>>>> 7265cc21
 
 
 def print_new_columns(df_features, imputed_df):
     new_columns = set(df_features.columns) - set(imputed_df.columns)
     print(f"New columns added: {new_columns}")
-
 
 
 def preprocess_data(raw_file, imputed_file, output_file):

--- conflicted
+++ resolved
@@ -3,23 +3,19 @@
   model: "time_series"
 
 data:
-<<<<<<< HEAD
-  data_file_name: 'V2_preprocessed'
-=======
   data_file_name: "V2_preprocessed"
->>>>>>> c5ffc594
   use_last_processed_data: false
   sampling: true
   sampling_method: undersample
   sampling_minority_ratio: 0.3
-  train_sample_fraction: 0.5
+  train_sample_fraction: 1
   test_size: 0.2
   random_state: 42
 
 model:
   d_model: 128
   num_heads: 4
-  num_layers: 1
+  num_layers: 2
   drop_out: 0.1
 
 training:

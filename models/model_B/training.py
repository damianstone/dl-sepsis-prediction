from pathlib import Path

import numpy as np
import torch
from sklearn.metrics import accuracy_score, fbeta_score, precision_score, recall_score
from torch.optim.lr_scheduler import LambdaLR
from tqdm import tqdm


def get_linear_schedule_with_warmup(optimizer, num_warmup_steps, num_training_steps):
    """
    Create a simple linear warmup + linear decay scheduler.
    """

    def lr_lambda(current_step):
        if current_step < num_warmup_steps:
            return float(current_step) / float(max(1, num_warmup_steps))
        # after warmup, decay linearly to zero
        return max(
            0.0,
            float(num_training_steps - current_step)
            / float(max(1, num_training_steps - num_warmup_steps)),
        )

    return LambdaLR(optimizer, lr_lambda)


def get_f2_score(y_pred, y_true):
    """Compute the F2-score given predictions and true labels.

    Args:
        y_pred (array-like): Predicted binary labels.
        y_true (array-like): True binary labels.

    Returns:
        float: F2-score.
    """
    return fbeta_score(y_true, y_pred, beta=2, zero_division=0)


def get_f1_score(y_pred, y_true):
    """Compute the F1-score given predictions and true labels.

    Args:
        y_pred (array-like): Predicted binary labels.
        y_true (array-like): True binary labels.

    Returns:
        float: F1-score.
    """
    return fbeta_score(y_true, y_pred, beta=1, zero_division=0)


def find_project_root(marker=".gitignore"):
    """
    walk up from the current working directory until a directory containing the
    specified marker (e.g., .gitignore) is found.
    """
    current = Path.cwd()
    for parent in [current] + list(current.parents):
        if (parent / marker).exists():
            return parent.resolve()
    raise FileNotFoundError(
        f"Project root marker '{marker}' not found starting from {current}"
    )


def save_model(xperiment_name, model):
    project_root = find_project_root()
    model_path = Path(f"{project_root}/models/model_B/saved/")
    model_path.mkdir(exist_ok=True)
    model_file = model_path / f"{xperiment_name}.pth"
    torch.save(model.state_dict(), model_file)
    return model_file


def load_model(xperiment_name, model):
    project_root = find_project_root()
    model_path = Path(f"{project_root}/models/model_B/saved/")
    model_file = model_path / f"{xperiment_name}.pth"
    model.load_state_dict(torch.load(model_file))
    return model


def delete_model(xperiment_name):
    project_root = find_project_root()
    model_path = Path(f"{project_root}/models/model_B/saved/")
    model_file = model_path / f"{xperiment_name}.pth"
    model_file.unlink()


def print_validation_metrics(
    val_loss, val_acc, val_prec, val_rec, full_y_pred, full_y_true
):
    print("\nValidation Metrics:")
    print(f"{'='*40}")
    print(f"Loss:       {val_loss:.2f}")
    print(f"Accuracy:   {val_acc*100:.2f}%")
    print(f"Precision:  {val_prec*100:.2f}%")
    print(f"Recall:     {val_rec*100:.2f}%")
    val_f1 = get_f1_score(full_y_pred, full_y_true)
    val_f2 = get_f2_score(full_y_pred, full_y_true)
    print(f"F1-Score:   {val_f1*100:.2f}%")
    print(f"F2-Score:   {val_f2*100:.2f}%")


<<<<<<< HEAD
def compute_masked_loss(outputs, targets, attention_mask, loss_fn):
    # outputs: (seq_len, batch_size)
    # targets: (seq_len, batch_size)
    outputs = outputs.transpose(0, 1)  # (batch_size, seq_len)
    targets = targets.transpose(0, 1)  # (batch_size, seq_len)
    valid_mask = attention_mask.transpose(0, 1)  # (batch_size, seq_len)

    # Only compute loss on valid timesteps
    masked_outputs = outputs[valid_mask]
    masked_targets = targets[valid_mask]

    return loss_fn(masked_outputs, masked_targets)


def validation_loop(model, val_loader, loss_fn, device, threshold):
=======
def validation_loop(model, val_loader, loss_fn, device):
>>>>>>> 49fbe0c5
    model.eval()
    val_loss = 0.0

    full_y_pred, full_y_true, full_y_probs = [], [], []
    with torch.no_grad():
        for X_batch, y_batch, attention_mask in val_loader:
            X_batch, y_batch, attention_mask = (
                X_batch.to(device),
                y_batch.to(device),
                attention_mask.to(device),
            )

            # Forward pass
            y_logits = model(X_batch, mask=attention_mask)
            y_probs = torch.sigmoid(y_logits)

            # getting fucking predictions
            valid_mask = attention_mask.transpose(0, 1)  # (batch_size, seq_len)
            y_preds = (y_probs.transpose(0, 1)[valid_mask] >= threshold).float()
            y_true = y_batch.transpose(0, 1)[valid_mask]

            # compute loss
            loss = compute_masked_loss(y_logits, y_batch, attention_mask, loss_fn)

<<<<<<< HEAD
            full_y_pred.append(y_preds.cpu())
            full_y_true.append(y_true.cpu())

=======
            full_y_true.append(y_batch.float().cpu())
            full_y_probs.append(y_probs.squeeze().cpu())
>>>>>>> 49fbe0c5
            val_loss += loss.item()

    n_batches = len(val_loader)
    val_loss = val_loss / n_batches

    # Concatenate tensors and convert to numpy arrays
    full_y_probs = torch.cat(full_y_probs).numpy()
    full_y_true = torch.cat(full_y_true).numpy()

    best_f2, best_thr = float("-inf"), 0.5
    for thr in np.linspace(0.01, 0.99, 99):
        preds = (full_y_probs >= thr).astype(int)
        f2 = get_f2_score(full_y_true, preds)
        if f2 > best_f2:
            best_f2, best_thr = f2, thr

    full_y_pred = (full_y_probs >= best_thr).astype(int)

    # Compute metrics on the full validation set
    val_acc = accuracy_score(full_y_true, full_y_pred)
    val_prec = precision_score(full_y_true, full_y_pred, zero_division=0)
    val_rec = recall_score(full_y_true, full_y_pred, zero_division=0)
    f2_score = get_f2_score(full_y_pred, full_y_true)

    return (
        val_loss,
        val_acc,
        val_prec,
        val_rec,
        f2_score,
        full_y_pred,
        full_y_true,
        best_thr,
    )


def training_loop(
    experiment_name, model, train_loader, val_loader, optimizer, loss_fn, epochs, device
):
    epoch_counter, loss_counter, acc_counter = [], [], []

<<<<<<< HEAD
    patience = 10
    best_f2_score = 0
    epochs_without_improvement = 0
    min_epochs = 20
    threshold = 0.5
=======
    # set up LR scheduler: 10% of total steps as warmup
    warmup_epochs = 10
    warmup_steps = int(warmup_epochs * len(train_loader))
    total_steps = epochs * len(train_loader)
    scheduler = get_linear_schedule_with_warmup(optimizer, warmup_steps, total_steps)

    patience = 15  # if the validation doesn't improve after K (patience) checks
    best_f2_score = 0
    epochs_without_improvement = 0
    min_epochs = 10
    best_threshold = 0.5
>>>>>>> 49fbe0c5

    for epoch in range(epochs):
        model.train()
        epoch_loss = 0.0
        epoch_y_pred, epoch_y_true = [], []
        batch_count = 0
        progress_bar = tqdm(train_loader, desc=f"Epoch {epoch+1}/{epochs}", leave=False)

        for X_batch, y_batch, attention_mask in train_loader:
            X_batch, y_batch, attention_mask = (
                X_batch.to(device),
                y_batch.to(device),
                attention_mask.to(device),
            )

            # Forward pass
            y_logits = model(X_batch, mask=attention_mask)
            y_probs = torch.sigmoid(y_logits)
<<<<<<< HEAD

            # getting fucking predictions
            valid_mask = attention_mask.transpose(0, 1)  # (batch_size, seq_len)
            y_preds = (y_probs.transpose(0, 1)[valid_mask] >= threshold).float()
            y_true = y_batch.transpose(0, 1)[valid_mask]
=======
            y_preds = (y_probs >= 0.5).float()
>>>>>>> 49fbe0c5

            # compute loss
            loss = compute_masked_loss(y_logits, y_batch, attention_mask, loss_fn)

            # Backpropagation
            optimizer.zero_grad()
            loss.backward()
            optimizer.step()
            scheduler.step()

            batch_count += 1

            # update epoch metrics and store predictions
            epoch_loss += loss.item()
            epoch_y_pred.append(y_preds.cpu())
            epoch_y_true.append(y_true.cpu())

            progress_bar.set_postfix({"Loss": loss.item()})

        epoch_loss /= len(train_loader)
        epoch_y_pred = torch.cat(epoch_y_pred).numpy()
        epoch_y_true = torch.cat(epoch_y_true).numpy()
        epoch_acc = accuracy_score(epoch_y_true, epoch_y_pred)
        epoch_prec = precision_score(epoch_y_true, epoch_y_pred, zero_division=0)
        epoch_rec = recall_score(epoch_y_true, epoch_y_pred, zero_division=0)
        epoch_counter.append(epoch + 1)
        loss_counter.append(epoch_loss)
        acc_counter.append(epoch_acc)

        print(
            f"Epoch {epoch+1}/{epochs} | Loss: {epoch_loss:.5f} | Accuracy: {epoch_acc*100:.2f}% | Precision: {epoch_prec*100:.2f}% | Recall: {epoch_rec*100:.2f}%"
        )

        if val_loader is not None and epoch % 1 == 0:
            (
                val_loss,
                val_acc,
                val_prec,
                val_rec,
                f2_score,
                full_y_pred,
                full_y_true,
                best_threshold,
            ) = validation_loop(model, val_loader, loss_fn, device)
            print_validation_metrics(
                val_loss, val_acc, val_prec, val_rec, full_y_pred, full_y_true
            )
            if epoch >= min_epochs:
                if f2_score > best_f2_score:
                    best_f2_score = f2_score
                    epochs_without_improvement = 0
                    save_model(experiment_name, model)
                else:
                    epochs_without_improvement += 1
                    if epochs_without_improvement >= patience:
                        print("early stopping triggered")
                        break
    model = load_model(experiment_name, model)
    res = {
        "epoch_counter": epoch_counter,
        "loss_counter": loss_counter,
        "acc_counter": acc_counter,
        "best_f2_score": best_f2_score,
        "model": model,
        "best_threshold": best_threshold,
    }
    return res


# ---------------------- Main Execution ----------------------
if __name__ == "__main__":
    print("not implemented")
    # train(model, train_loader, optimizer, loss_fn, epochs, device, threshold_update_n_batches)<|MERGE_RESOLUTION|>--- conflicted
+++ resolved
@@ -104,25 +104,7 @@
     print(f"F2-Score:   {val_f2*100:.2f}%")
 
 
-<<<<<<< HEAD
-def compute_masked_loss(outputs, targets, attention_mask, loss_fn):
-    # outputs: (seq_len, batch_size)
-    # targets: (seq_len, batch_size)
-    outputs = outputs.transpose(0, 1)  # (batch_size, seq_len)
-    targets = targets.transpose(0, 1)  # (batch_size, seq_len)
-    valid_mask = attention_mask.transpose(0, 1)  # (batch_size, seq_len)
-
-    # Only compute loss on valid timesteps
-    masked_outputs = outputs[valid_mask]
-    masked_targets = targets[valid_mask]
-
-    return loss_fn(masked_outputs, masked_targets)
-
-
-def validation_loop(model, val_loader, loss_fn, device, threshold):
-=======
 def validation_loop(model, val_loader, loss_fn, device):
->>>>>>> 49fbe0c5
     model.eval()
     val_loss = 0.0
 
@@ -135,26 +117,13 @@
                 attention_mask.to(device),
             )
 
-            # Forward pass
             y_logits = model(X_batch, mask=attention_mask)
             y_probs = torch.sigmoid(y_logits)
 
-            # getting fucking predictions
-            valid_mask = attention_mask.transpose(0, 1)  # (batch_size, seq_len)
-            y_preds = (y_probs.transpose(0, 1)[valid_mask] >= threshold).float()
-            y_true = y_batch.transpose(0, 1)[valid_mask]
-
-            # compute loss
-            loss = compute_masked_loss(y_logits, y_batch, attention_mask, loss_fn)
-
-<<<<<<< HEAD
-            full_y_pred.append(y_preds.cpu())
-            full_y_true.append(y_true.cpu())
-
-=======
+            loss = loss_fn(y_logits.squeeze(), y_batch.float())
+
             full_y_true.append(y_batch.float().cpu())
             full_y_probs.append(y_probs.squeeze().cpu())
->>>>>>> 49fbe0c5
             val_loss += loss.item()
 
     n_batches = len(val_loader)
@@ -196,13 +165,6 @@
 ):
     epoch_counter, loss_counter, acc_counter = [], [], []
 
-<<<<<<< HEAD
-    patience = 10
-    best_f2_score = 0
-    epochs_without_improvement = 0
-    min_epochs = 20
-    threshold = 0.5
-=======
     # set up LR scheduler: 10% of total steps as warmup
     warmup_epochs = 10
     warmup_steps = int(warmup_epochs * len(train_loader))
@@ -214,7 +176,6 @@
     epochs_without_improvement = 0
     min_epochs = 10
     best_threshold = 0.5
->>>>>>> 49fbe0c5
 
     for epoch in range(epochs):
         model.train()
@@ -233,18 +194,10 @@
             # Forward pass
             y_logits = model(X_batch, mask=attention_mask)
             y_probs = torch.sigmoid(y_logits)
-<<<<<<< HEAD
-
-            # getting fucking predictions
-            valid_mask = attention_mask.transpose(0, 1)  # (batch_size, seq_len)
-            y_preds = (y_probs.transpose(0, 1)[valid_mask] >= threshold).float()
-            y_true = y_batch.transpose(0, 1)[valid_mask]
-=======
             y_preds = (y_probs >= 0.5).float()
->>>>>>> 49fbe0c5
 
             # compute loss
-            loss = compute_masked_loss(y_logits, y_batch, attention_mask, loss_fn)
+            loss = loss_fn(y_logits.squeeze(), y_batch.float())
 
             # Backpropagation
             optimizer.zero_grad()
@@ -256,8 +209,8 @@
 
             # update epoch metrics and store predictions
             epoch_loss += loss.item()
-            epoch_y_pred.append(y_preds.cpu())
-            epoch_y_true.append(y_true.cpu())
+            epoch_y_pred.append(y_preds.squeeze().cpu())
+            epoch_y_true.append(y_batch.float().cpu())
 
             progress_bar.set_postfix({"Loss": loss.item()})
 

--- conflicted
+++ resolved
@@ -46,15 +46,10 @@
         # we use sine and cosine to represent the time and position of each patient event (record)
         pe[:, 0::2] = torch.sin(position * div_term)
         pe[:, 1::2] = torch.cos(position * div_term)
-        # change to (max_len, 1, d_model) to match sequence-first format
-        pe = pe.unsqueeze(1)
+        pe = pe.unsqueeze(0)
         self.register_buffer("pe", pe)
 
     def forward(self, x):
-<<<<<<< HEAD
-        # x: (seq_len, batch_size, d_model)
-        x = x + self.pe[: x.size(0)]  # Now pe will broadcast correctly
-=======
         """
         x: Tensor of shape (seq_len, batch_size, d_model)
         """
@@ -66,7 +61,6 @@
         pe = pe.unsqueeze(1)
         # broadcast add to the input tensor
         x = x + pe  # (seq_len, batch_size, d_model)
->>>>>>> c5ffc594
         return self.dropout(x)
 
 
@@ -119,14 +113,6 @@
         self.embedding = nn.Linear(in_features=input_dim, out_features=d_model)
         self.positional_encoder = PositionalEncoding(d_model, dropout)
         self.encoder_layer = nn.TransformerEncoderLayer(
-<<<<<<< HEAD
-            d_model, n_heads, dropout=dropout
-        )
-        self.encoder = nn.TransformerEncoder(self.encoder_layer, num_layers=n_layers)
-        self.attention = nn.Linear(d_model, 1)
-        self.output_norm = nn.LayerNorm(d_model)
-        self.linear_layer = nn.Linear(in_features=d_model, out_features=1)
-=======
             d_model, n_heads, dropout=dropout, batch_first=False
         )
         self.encoder = nn.TransformerEncoder(self.encoder_layer, num_layers=n_layers)
@@ -184,31 +170,13 @@
     # ------------------------------------------------------------------
     # Classification forward (unchanged external interface)
     # ------------------------------------------------------------------
->>>>>>> c5ffc594
 
     def forward(self, x, mask=None):
         orig_mask = mask  # keep True=valid for pooling
         # x: (sequence_length, batch_size, feature_dim)
         x = self.embedding(x)  # (seq_len, batch_size, d_model)
-        x = self.positional_encoder(x)
+        x = self.positional_encoder(x)  # (seq_len, batch_size, d_model)
 
-<<<<<<< HEAD
-        if mask is not None:
-            mask = ~mask.transpose(0, 1)
-
-        x = self.encoder(x, src_key_padding_mask=mask)
-
-        # seq_len = x.size(0)
-        # temporal_bias = torch.exp(torch.arange(seq_len, device=x.device) / seq_len)
-        # temporal_bias = temporal_bias.unsqueeze(-1).unsqueeze(-1)  # Shape: (seq_len, 1, 1)
-
-        # Attention-weighted pooling
-        attention_weights = torch.softmax(self.attention(x), dim=0)
-        x = torch.sum(x * attention_weights, dim=0)  # Weighted sum across time
-        x = self.output_norm(x)  # Apply LayerNorm
-
-        return self.linear_layer(x).squeeze(-1)
-=======
         # prepare masks
         if orig_mask is not None:
             # encoder mask: True = padding
@@ -225,5 +193,4 @@
             x, orig_mask
         )  # AttentionPooling expects True=valid (seq_len, batch)
         x = self.linear_layer(x).squeeze(-1)  # (batch_size)
-        return x
->>>>>>> c5ffc594
+        return x
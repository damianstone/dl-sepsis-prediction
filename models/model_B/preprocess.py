import os
import sys
from pathlib import Path

import numpy as np
import pandas as pd
from model_utils.helper_functions import display_balance_statistics
from sklearn.model_selection import train_test_split
from sklearn.preprocessing import StandardScaler
from sklearn.utils import resample

# NOTE: purpose is just to split the data


def find_project_root(marker=".gitignore"):
    """
    walk up from the current working directory until a directory containing the
    specified marker (e.g., .gitignore) is found.
    """
    current = Path.cwd()
    for parent in [current] + list(current.parents):
        if (parent / marker).exists():
            return parent.resolve()
    raise FileNotFoundError(
        f"Project root marker '{marker}' not found starting from {current}"
    )


def save_processed_data(root, train_df, val_df, test_df, file_name):
    df_train = train_df.copy()
    df_val = val_df.copy()
    df_test = test_df.copy()

    save_path = f"{root}/dataset/{file_name}.parquet"
    os.makedirs(os.path.dirname(save_path), exist_ok=True)

    df_train.to_parquet(f"{root}/dataset/{file_name}_train.parquet")
    df_val.to_parquet(f"{root}/dataset/{file_name}_val.parquet")
    df_test.to_parquet(f"{root}/dataset/{file_name}_test.parquet")


def load_processed_data(root, file_name):
    train_df = pd.read_parquet(f"{root}/dataset/{file_name}_train.parquet")
    val_df = pd.read_parquet(f"{root}/dataset/{file_name}_val.parquet")
    test_df = pd.read_parquet(f"{root}/dataset/{file_name}_test.parquet")

    data_splits = {
        "X_train": train_df.drop(columns=["SepsisLabel", "patient_id"]),
        "y_train": train_df["SepsisLabel"],
        "patient_ids_train": train_df["patient_id"],
        "X_val": val_df.drop(columns=["SepsisLabel", "patient_id"]),
        "y_val": val_df["SepsisLabel"],
        "patient_ids_val": val_df["patient_id"],
        "X_test": test_df.drop(columns=["SepsisLabel", "patient_id"]),
        "y_test": test_df["SepsisLabel"],
        "patient_ids_test": test_df["patient_id"],
    }

    print("Loaded from last processed data")
    return data_splits


def over_under_sample(df, method="oversample", minority_ratio=0.3):
    """
    Balances the dataset at the patient level.

    Each patient's overall sepsis label is taken as the maximum value
    (if any record shows sepsis, the patient is marked as septic).

    We then either oversample the septic (minority) patients or undersample
    the non-septic (majority) patients to change the ratio.

    In the final dataset, each copy of a patient gets a unique ID so that
    oversampled patients appear as separate instances.
    """
    # Create a patient-level summary with one record per patient.
    patient_df = df.groupby("patient_id")["SepsisLabel"].max().reset_index()

    # Count patients in each group.
    counts = patient_df["SepsisLabel"].value_counts()
    majority_class = counts.idxmax()
    minority_class = counts.idxmin()

    # Split the patients into majority and minority groups.
    majority_patients = patient_df[patient_df["SepsisLabel"] == majority_class]
    minority_patients = patient_df[patient_df["SepsisLabel"] == minority_class]

    # Resample based on the chosen method.
    if method == "oversample":
        # Duplicate minority patients to reach desired ratio.
        n_desired_minority = int(
            (minority_ratio * len(majority_patients)) / (1 - minority_ratio)
        )
        minority_upsampled = resample(
            minority_patients,
            replace=True,
            n_samples=n_desired_minority,
            random_state=42,
        )
        balanced_patient_df = pd.concat([majority_patients, minority_upsampled])
    elif method == "undersample":
        # Remove some majority patients to reach desired ratio.
        n_desired_majority = int(
            ((1 - minority_ratio) / minority_ratio) * len(minority_patients)
        )
        majority_downsampled = resample(
            majority_patients,
            replace=False,
            n_samples=n_desired_majority,
            random_state=42,
        )
        balanced_patient_df = pd.concat([majority_downsampled, minority_patients])
    else:
        raise ValueError("Method must be 'oversample' or 'undersample'")

    # Rebuild the full dataset with patient records.
    # If a patient appears more than once due to resampling,
    # assign a new unique patient ID to each duplicate.
    final_dfs = []
    patient_occurrences = {}

    for pid in balanced_patient_df["patient_id"]:
        # Get all records for this patient.
        patient_records = df[df["patient_id"] == pid].copy()
        # Count how many times this patient has been added.
        if pid in patient_occurrences:
            patient_occurrences[pid] += 1
            # Create a new unique ID by appending a suffix.
            new_pid = pid * 1000 + patient_occurrences[pid]
            patient_records["patient_id"] = new_pid
        else:
            # first occurrence, keep original ID
            patient_occurrences[pid] = 0
        final_dfs.append(patient_records)

    balanced_df = pd.concat(final_dfs, ignore_index=True)

    display_balance_statistics(balanced_df)
    return balanced_df


def reduce_dataset(df, train_sample_fraction=0.05):
    patient_df = df.groupby("patient_id")["SepsisLabel"].max().reset_index()

    # stratified sampling to get a subset of patient IDs
    sample_ids, _ = train_test_split(
        patient_df["patient_id"],
        train_size=train_sample_fraction,
        stratify=patient_df["SepsisLabel"],
        random_state=42,
    )
    quick_train_df = df[df["patient_id"].isin(sample_ids)].copy()
    return quick_train_df


def scale_dfs(train_df, val_df, test_df, label="SepsisLabel", eps=1e-6):
    feature_cols = [c for c in train_df.columns if c != label and c != "patient_id"]
    scaler = StandardScaler().fit(train_df[feature_cols])

    def apply_scaling(df):
        df_scaled = df.copy()
        df_scaled[feature_cols] = scaler.transform(df[feature_cols])
        return df_scaled

    train_scaled = apply_scaling(train_df)
    val_scaled = apply_scaling(val_df)
    test_scaled = apply_scaling(test_df)
    means = train_scaled[feature_cols].mean()
    stds = train_scaled[feature_cols].std(ddof=0)

    mean_pass = (means.abs() < eps).all()
    std_pass = ((stds - 1).abs() < eps).all()

    df_test = pd.DataFrame(
        {
            "mean": means.round(6),
            "std": stds.round(6),
            "mean_ok": (means.abs() < eps),
            "std_ok": ((stds - 1).abs() < eps),
        }
    )
    print(f"\nAll means ≈ 0? {'✅' if mean_pass else '❌'}")
    print(f"All stds ≈ 1?  {'✅' if std_pass else '❌'}\n")

    return train_scaled, val_scaled, test_scaled


<<<<<<< HEAD
=======
def martin_sampling(dataset):
    print("martin sampling")
    print("Dataset before downsampling: ", dataset.shape)
    # set the index to patient_id
    dataset = dataset.set_index("patient_id")
    sepsis_groups = dataset.groupby(level="patient_id")["SepsisLabel"].max()
    patients_sepsis = sepsis_groups[sepsis_groups == 1].index
    patients_no_sepsis = sepsis_groups[sepsis_groups == 0].index
    min_size = len(patients_sepsis)
    sampled_no_sepsis = np.random.choice(patients_no_sepsis, min_size, replace=False)
    dataset = dataset.loc[np.concatenate([patients_sepsis, sampled_no_sepsis])]
    print("Dataset after downsampling: ", dataset.shape)
    # reset the index without dropping the patient_id column
    dataset = dataset.reset_index(drop=False)
    return dataset


>>>>>>> c5ffc594
def preprocess_data(
    data_file_name,
    sampling=True,
    use_last_processed_data=False,
    sampling_method="oversample",
    sampling_minority_ratio=0.3,
    train_sample_fraction=0.05,
    test_size=0.2,
    random_state=42,
):

    project_root = find_project_root()
    print("Project root:", project_root)
    if project_root not in sys.path:
        sys.path.append(project_root)

    if use_last_processed_data:
        return load_processed_data(
            root=project_root,
            file_name="small_imputed_sofa",
        )

    df_path = f"{project_root}/dataset/{data_file_name}.parquet"
    try:
        df = pd.read_parquet(df_path)
    except Exception as e:
        sys.exit(f"Error loading dataset from {df_path}: {e}")

    # First get patient-level labels (1 if any record has sepsis)
    patient_labels = df.groupby("patient_id")["SepsisLabel"].max()

    train_val_patients, test_patients = train_test_split(
        patient_labels.index,
        test_size=test_size,
        random_state=random_state,
        stratify=patient_labels,  # Stratify by patient-level labels
    )

    train_val_df = df[df["patient_id"].isin(train_val_patients)]
    test_df = df[df["patient_id"].isin(test_patients)]

    if train_sample_fraction < 1:
        train_val_df = reduce_dataset(
            df=train_val_df, train_sample_fraction=train_sample_fraction
        )
    else:
        print("No reduction of dataset")

    train_patients, val_patients = train_test_split(
        train_val_patients,
        test_size=0.125,
        random_state=42,
        stratify=patient_labels[train_val_patients],
    )

    train_df = train_val_df[train_val_df["patient_id"].isin(train_patients)]
    val_df = train_val_df[train_val_df["patient_id"].isin(val_patients)]

    # Then balance both sets separately to ensure exact same balance
    if sampling:
        if sampling_method == "martin":
            train_df = martin_sampling(train_df)
        else:
            train_df = over_under_sample(
                df=train_df,
                method=sampling_method,
                minority_ratio=sampling_minority_ratio,
            )

    train_df, val_df, test_df = scale_dfs(
        train_df, val_df, test_df, label="SepsisLabel"
    )

<<<<<<< HEAD
    train_df, val_df, test_df = scale_dfs(
        train_df, val_df, test_df, label="SepsisLabel"
    )

=======
>>>>>>> c5ffc594
    # save processed data
    save_processed_data(
        project_root, train_df, val_df, test_df, file_name="small_imputed_sofa"
    )

    print("Processed data saved")

    # as pandas dataframe
    data_splits = {
        "X_train": train_df.drop(columns=["SepsisLabel", "patient_id"]),
        "y_train": train_df["SepsisLabel"],
        "patient_ids_train": train_df["patient_id"],
        "X_val": val_df.drop(columns=["SepsisLabel", "patient_id"]),
        "y_val": val_df["SepsisLabel"],
        "patient_ids_val": val_df["patient_id"],
        "X_test": test_df.drop(columns=["SepsisLabel", "patient_id"]),
        "y_test": test_df["SepsisLabel"],
        "patient_ids_test": test_df["patient_id"],
    }

    return data_splits


if __name__ == "__main__":
    data_splits = preprocess_data(
        use_last_processed_data=False, data_file_name="big_imputed_sofa"
    )
    X_train = data_splits["X_train"]
    y_train = data_splits["y_train"]
    patient_ids_train = data_splits["patient_ids_train"]

    X_val = data_splits["X_val"]
    y_val = data_splits["y_val"]
    patient_ids_val = data_splits["patient_ids_val"]

    X_test = data_splits["X_test"]
    y_test = data_splits["y_test"]
    patient_ids_test = data_splits["patient_ids_test"]<|MERGE_RESOLUTION|>--- conflicted
+++ resolved
@@ -185,8 +185,6 @@
     return train_scaled, val_scaled, test_scaled
 
 
-<<<<<<< HEAD
-=======
 def martin_sampling(dataset):
     print("martin sampling")
     print("Dataset before downsampling: ", dataset.shape)
@@ -204,7 +202,6 @@
     return dataset
 
 
->>>>>>> c5ffc594
 def preprocess_data(
     data_file_name,
     sampling=True,
@@ -278,13 +275,6 @@
         train_df, val_df, test_df, label="SepsisLabel"
     )
 
-<<<<<<< HEAD
-    train_df, val_df, test_df = scale_dfs(
-        train_df, val_df, test_df, label="SepsisLabel"
-    )
-
-=======
->>>>>>> c5ffc594
     # save processed data
     save_processed_data(
         project_root, train_df, val_df, test_df, file_name="small_imputed_sofa"

import matplotlib.pyplot as plt
import numpy as np
import pandas as pd
import seaborn as sns
from scipy.stats import ks_2samp
import math
from scipy.stats import ks_2samp, wasserstein_distance, entropy, chi2_contingency
from scipy.spatial.distance import jensenshannon
<<<<<<< HEAD
=======
from scipy.stats import linregress
>>>>>>> f3149ded

def summariseSeperateDatasets(df, hospital_name):
    num_patients = df['patient_id'].nunique()
    septic_patients = df.groupby('patient_id')['SepsisLabel'].max().sum()
    sepsis_prevalence = septic_patients / num_patients * 100
    num_rows = len(df)
    num_entries = df.count().sum()
    total_cells = df.shape[0] * df.shape[1]
    density = num_entries / total_cells * 100
    print(f"Hospital system: {hospital_name}")
    print(f"  Number of patients: {num_patients}")
    print(f"  Number of septic patients: {int(septic_patients)}")
    print(f"  Sepsis prevalence: {sepsis_prevalence:.1f}%")
    print(f"  Number of rows: {num_rows}")
    print(f"  Number of entries: {num_entries}")
    print(f"  Density of entries: {density:.1f}%")
    print("\n")

def summaryStatistics(df):
    print("Overall descriptive statistics:")
    print(df.describe(include=[float, int]))
    print("\n")

    missing_counts = df.isnull().sum()
    missing_percent = (missing_counts / len(df)) * 100
    print("Missing data per column:")
    for col in df.columns:
        print(f"{col}: {missing_counts[col]} missing ({missing_percent[col]:.1f}%)")
    print("\n")

    measurements_per_patient = df.groupby('patient_id').size()
    print("Average number of measurements per patient:", measurements_per_patient.mean())
    print("Median number of measurements per patient:", measurements_per_patient.median())
    print("\n")

    df_grouped = df.groupby('SepsisLabel')[['HR', 'Temp', 'SBP']].agg(['mean', 'std', 'median', 'min', 'max'])
    print("Summary of key vitals by sepsis status:")
    print(df_grouped)
    print("\n")

def covariance(df):
    key_vars = ['HR', 'O2Sat', 'Temp', 'SBP', 'MAP', 'DBP', 'Resp', 'EtCO2',
       'BaseExcess', 'HCO3', 'FiO2', 'pH', 'PaCO2', 'SaO2', 'AST', 'BUN',
       'Alkalinephos', 'Calcium', 'Chloride', 'Creatinine', 'Bilirubin_direct',
       'Glucose', 'Lactate', 'Magnesium', 'Phosphate', 'Potassium',
       'Bilirubin_total', 'TroponinI', 'Hct', 'Hgb', 'PTT', 'WBC',
       'Fibrinogen', 'Platelets', 'Age', 'Gender', 'Unit1', 'Unit2',
       'HospAdmTime', 'ICULOS', 'SepsisLabel']
    corr_matrix = df[key_vars].corr()
    print("Correlation matrix among key vital signs:")
    print(corr_matrix)
    
    plt.figure(figsize=(12, 12))
    im = plt.imshow(corr_matrix, cmap='viridis', interpolation='none')
    plt.title("Correlation Matrix of Key Variables")
    plt.colorbar(im)
    plt.xticks(np.arange(len(key_vars)), key_vars, rotation=45)
    plt.yticks(np.arange(len(key_vars)), key_vars)
    plt.tight_layout()
    plt.show()

def nullCols(df):
    cols_to_analyse = [col for col in df.columns if col not in ['patient_id', 'dataset']]
    missing_counts = df[cols_to_analyse].isnull().sum()
    missing_percent = missing_counts / len(df) * 100
    missing_percent_sorted = missing_percent.sort_values(ascending=False)
    plt.figure(figsize=(12, 6))
    plt.bar(missing_percent_sorted.index, missing_percent_sorted.values, color='skyblue')
    plt.xlabel("Columns")
    plt.ylabel("Missing Percentage (%)")
    plt.title("Missing Data Percentage per Column")
    plt.xticks(rotation=45, ha='right')
    plt.tight_layout()
    plt.show()

<<<<<<< HEAD
=======
def plot_density_of_actual_values(df, value_col='ICULOS'):
    patient_iculos_density = df.groupby(['patient_id', value_col]).apply(lambda x: x.notna().mean().mean())

    avg_density = patient_iculos_density.groupby(value_col).mean()

    plt.figure(figsize=(12, 6))
    plt.plot(avg_density.index, avg_density.values, color='navy')
    plt.fill_between(avg_density.index, avg_density.values, alpha=0.3, color='navy')
    plt.xlabel('ICU Length of Stay (hours)')
    plt.ylabel('Average Density of Actual Values')
    plt.title('Average Density of Actual Values over ICU Length of Stay (Patient-Averaged)')
    plt.grid(alpha=0.3)
    plt.show()





>>>>>>> f3149ded
def distributions(df, columns=None, ncols=3):
    if columns is None:
        exclude = ['patient_id', 'dataset', 'SepsisLabel', 'Unit1', 'Unit2']
        numeric_cols = df.select_dtypes(include=['number']).columns
        columns = [col for col in numeric_cols if col not in exclude]
    n = len(columns)
    nrows = math.ceil(n / ncols)
    fig, axes = plt.subplots(nrows=nrows, ncols=ncols, figsize=(ncols * 5, nrows * 4))
    if nrows * ncols > 1:
        axes = axes.flatten()
    else:
        axes = [axes]
    for i, col in enumerate(columns):
        sepsis_data = df[df['SepsisLabel'] == 1][col].dropna()
        non_sepsis_data = df[df['SepsisLabel'] == 0][col].dropna()
        ks_result = ks_2samp(sepsis_data, non_sepsis_data)
        ax = axes[i]
        sns.kdeplot(sepsis_data, ax=ax, label='Sepsis', shade=True, color='red', alpha=0.5)
        sns.kdeplot(non_sepsis_data, ax=ax, label='Non-Sepsis', shade=True, color='blue', alpha=0.5)
<<<<<<< HEAD
=======
        ax.axvline(sepsis_data.mean(), color='red', linestyle='--', linewidth=1.5, label='Sepsis Mean')
        ax.axvline(non_sepsis_data.mean(), color='blue', linestyle='--', linewidth=1.5, label='Non-Sepsis Mean')
>>>>>>> f3149ded
        ax.set_xlabel(col)
        ax.set_ylabel("Density")
        ax.legend()
    for j in range(i+1, len(axes)):
        fig.delaxes(axes[j])
    plt.tight_layout()
    plt.show()

<<<<<<< HEAD


=======
def plot_percentage_sepsis_grid(df):
    exclude = ['patient_id', 'dataset', 'SepsisLabel', 'Unit1', 'Unit2', 'Gender', 'FiO2']
    features = [col for col in df.columns if col not in exclude and df[col].dtype in [np.float64, np.int64]]

    n_cols = 3
    n_rows = int(np.ceil(len(features) / n_cols))
    fig, axes = plt.subplots(n_rows, n_cols, figsize=(18, 5 * n_rows))
    axes = axes.flatten()

    for i, col in enumerate(features):
        df_non_null = df.dropna(subset=[col])
        bins = np.linspace(df_non_null[col].min(), df_non_null[col].max(), 200)
        df_non_null['MeasurementBin'] = pd.cut(df_non_null[col], bins=bins)

        bin_counts = df_non_null.groupby('MeasurementBin').size()
        valid_bins = bin_counts[bin_counts >= 1].index

        sepsis_percentage = df_non_null[df_non_null['MeasurementBin'].isin(valid_bins)].groupby('MeasurementBin')['SepsisLabel'].mean() * 100
        sepsis_percentage = sepsis_percentage[sepsis_percentage > 0]
        bin_centers = [interval.mid for interval in sepsis_percentage.index]

        axes[i].plot(bin_centers, sepsis_percentage, ',-', label='Sepsis %', color='black', linewidth=1)
        
        slope, intercept, r_value, p_value, std_err = linregress(bin_centers, sepsis_percentage)
        print(f"{col}:slope:{slope}, c:{intercept}")
        best_fit = slope * np.array(bin_centers) + intercept
        axes[i].plot(bin_centers, best_fit, 'r--', label=f'Best Fit (slope={slope:.2f})')

        axes[i].set_title(f'Sepsis % by {col} Gradient: {slope:.4f}')
        axes[i].set_xlabel(col)
        axes[i].set_ylabel('Sepsis Percentage (%)')
        axes[i].legend()
        axes[i].grid(alpha=0.3)

    for j in range(i+1, len(axes)):
        fig.delaxes(axes[j])

    plt.tight_layout()
    plt.show()

def plot_avg_missing_data_sepsis(df):
    missing_data = df.isnull().mean(axis=1)
    avg_missingness = missing_data = missing_data = missing_data = df.assign(missing=missing_data).groupby('SepsisLabel')['missing'].mean() * 100
    plt.figure(figsize=(8,6))
    sns.barplot(x=avg_missingness.index, y=avg_missingness.values, palette=['skyblue', 'salmon'])
    plt.xticks([0, 1], ['Non-Sepsis', 'Sepsis'])
    plt.ylabel('Average Missing Data (%)')
    plt.xlabel('Sepsis Label')
    plt.title('Average Percentage of Missing Data by Sepsis Status')
    plt.grid(axis='y', linestyle='--', alpha=0.7)
    plt.show()


def plot_average_lab_trajectories(df):
    lab_values = ['Lactate', 'WBC', 'Creatinine', 'Platelets']
    df_grouped = df.groupby(['ICULOS', 'SepsisLabel'])[lab_values].mean().reset_index()

    for lab in lab_values:
        plt.figure(figsize=(12, 6))
        sns.lineplot(x='ICULOS', y=lab, hue='SepsisLabel', data=df_grouped)
        plt.title(f'Average {lab} Trajectory: Sepsis vs Non-Sepsis')
        plt.xlabel('ICU Length of Stay (hours)')
        plt.ylabel(f'{lab} Levels')
        plt.grid(alpha=0.3)
        plt.show()

def plot_sepsis_by_age_bucket(df):
    bins = [0, 20, 40, 60, 80, 100]
    labels = ['0-20', '21-40', '41-60', '61-80', '81-100']
    df['AgeBucket'] = pd.cut(df['Age'], bins=bins, labels=labels)

    sepsis_by_age = df.groupby('AgeBucket')['SepsisLabel'].mean() * 100

    plt.figure(figsize=(10, 6))
    sns.barplot(x=sepsis_by_age.index, y=sepsis_by_age.values, palette='Blues')
    plt.title('Percentage of Sepsis Occurrence by Age Group')
    plt.xlabel('Age Bucket')
    plt.ylabel('Percentage with Sepsis (%)')
    plt.grid(axis='y', linestyle='--', alpha=0.7)
    plt.show()
>>>>>>> f3149ded

def compute_histogram(arr, bins=50):
    hist, bin_edges = np.histogram(arr, bins=bins, density=True)
    pmf = hist / np.sum(hist)
    return pmf, bin_edges

def compute_jsd(arr1, arr2, bins=50):
    pmf1, _ = compute_histogram(arr1, bins)
    pmf2, _ = compute_histogram(arr2, bins)
    jsd = jensenshannon(pmf1, pmf2, base=2.0)
    return jsd**2

def compute_kl(arr1, arr2, bins=50):
    pmf1, _ = compute_histogram(arr1, bins)
    pmf2, _ = compute_histogram(arr2, bins)
    epsilon = 1e-10
    pmf1 += epsilon
    pmf2 += epsilon
    return entropy(pmf1, pmf2)



def compare_two_datasets(df_A, df_B, bins=50, gamma=1.0,
                         ks_p_threshold=0.05, jsd_threshold=0.2, chi2_p_threshold=0.05):
    results = {}
    common_cols = set(df_A.columns).intersection(set(df_B.columns))
    
    for col in common_cols:
        res = {}
        series_A = df_A[col].dropna()
        series_B = df_B[col].dropna()
        
        if pd.api.types.is_numeric_dtype(df_A[col]):
            if len(series_A) > 10 and len(series_B) > 10:
                ks_stat, ks_p = ks_2samp(series_A, series_B)
                res['KS Statistic'] = ks_stat
                res['KS p-value'] = ks_p
                res['Wasserstein Distance'] = wasserstein_distance(series_A, series_B)
                res['JSD'] = compute_jsd(series_A, series_B, bins=bins)
                res['KL Divergence'] = compute_kl(series_A, series_B, bins=bins)
                
                # if KS p-value is high and JSD is low, merge is valid.
                valid = (ks_p >= ks_p_threshold) and (res['JSD'] <= jsd_threshold)
                res['Valid Merge'] = valid
            else:
                res['Note'] = "Not enough numeric data for reliable metrics."
                res['Valid Merge'] = False
        else:
            counts_A = series_A.value_counts().sort_index()
            counts_B = series_B.value_counts().sort_index()
            all_categories = sorted(set(counts_A.index).union(set(counts_B.index)))
            vec_A = np.array([counts_A.get(cat, 0) for cat in all_categories])
            vec_B = np.array([counts_B.get(cat, 0) for cat in all_categories])
            contingency = np.vstack([vec_A, vec_B])
            try:
                chi2, p_val, dof, ex = chi2_contingency(contingency)
                res['Chi2 Statistic'] = chi2
                res['Chi2 p-value'] = p_val
                res['Valid Merge'] = (p_val >= chi2_p_threshold)
            except Exception as e:
                res['Chi2 Error'] = str(e)
                res['Valid Merge'] = False
        
        results[col] = res
    return results


<|MERGE_RESOLUTION|>--- conflicted
+++ resolved
@@ -6,10 +6,7 @@
 import math
 from scipy.stats import ks_2samp, wasserstein_distance, entropy, chi2_contingency
 from scipy.spatial.distance import jensenshannon
-<<<<<<< HEAD
-=======
 from scipy.stats import linregress
->>>>>>> f3149ded
 
 def summariseSeperateDatasets(df, hospital_name):
     num_patients = df['patient_id'].nunique()
@@ -85,8 +82,6 @@
     plt.tight_layout()
     plt.show()
 
-<<<<<<< HEAD
-=======
 def plot_density_of_actual_values(df, value_col='ICULOS'):
     patient_iculos_density = df.groupby(['patient_id', value_col]).apply(lambda x: x.notna().mean().mean())
 
@@ -105,7 +100,6 @@
 
 
 
->>>>>>> f3149ded
 def distributions(df, columns=None, ncols=3):
     if columns is None:
         exclude = ['patient_id', 'dataset', 'SepsisLabel', 'Unit1', 'Unit2']
@@ -125,11 +119,8 @@
         ax = axes[i]
         sns.kdeplot(sepsis_data, ax=ax, label='Sepsis', shade=True, color='red', alpha=0.5)
         sns.kdeplot(non_sepsis_data, ax=ax, label='Non-Sepsis', shade=True, color='blue', alpha=0.5)
-<<<<<<< HEAD
-=======
         ax.axvline(sepsis_data.mean(), color='red', linestyle='--', linewidth=1.5, label='Sepsis Mean')
         ax.axvline(non_sepsis_data.mean(), color='blue', linestyle='--', linewidth=1.5, label='Non-Sepsis Mean')
->>>>>>> f3149ded
         ax.set_xlabel(col)
         ax.set_ylabel("Density")
         ax.legend()
@@ -138,10 +129,6 @@
     plt.tight_layout()
     plt.show()
 
-<<<<<<< HEAD
-
-
-=======
 def plot_percentage_sepsis_grid(df):
     exclude = ['patient_id', 'dataset', 'SepsisLabel', 'Unit1', 'Unit2', 'Gender', 'FiO2']
     features = [col for col in df.columns if col not in exclude and df[col].dtype in [np.float64, np.int64]]
@@ -222,7 +209,6 @@
     plt.ylabel('Percentage with Sepsis (%)')
     plt.grid(axis='y', linestyle='--', alpha=0.7)
     plt.show()
->>>>>>> f3149ded
 
 def compute_histogram(arr, bins=50):
     hist, bin_edges = np.histogram(arr, bins=bins, density=True)
